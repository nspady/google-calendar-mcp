--- conflicted
+++ resolved
@@ -21,12 +21,7 @@
       
       const response = JSON.parse(result.content[0].text as string);
       expect(response.currentTime).toBeDefined();
-<<<<<<< HEAD
-      // After PR #127, returns time in requested timezone with offset, not UTC
-      expect(response.currentTime).toMatch(/^\d{4}-\d{2}-\d{2}T\d{2}:\d{2}:\d{2}\.\d{3}[+-]\d{2}:\d{2}$/);
-=======
       expect(response.currentTime).toMatch(/^\d{4}-\d{2}-\d{2}T\d{2}:\d{2}:\d{2}\.\d{3}([+-]\d{2}:\d{2}|Z)$/);
->>>>>>> f8e5fba5
       expect(response.timezone).toBe('America/Los_Angeles');
       expect(response.offset).toBeDefined();
       expect(response.isDST).toBeTypeOf('boolean');
@@ -42,12 +37,7 @@
       
       const response = JSON.parse(result.content[0].text as string);
       expect(response.currentTime).toBeDefined();
-<<<<<<< HEAD
-      // After PR #127, returns time in requested timezone with offset, not UTC
-      expect(response.currentTime).toMatch(/^\d{4}-\d{2}-\d{2}T\d{2}:\d{2}:\d{2}\.\d{3}[+-]\d{2}:\d{2}$/);
-=======
       expect(response.currentTime).toMatch(/^\d{4}-\d{2}-\d{2}T\d{2}:\d{2}:\d{2}\.\d{3}([+-]\d{2}:\d{2}|Z)$/);
->>>>>>> f8e5fba5
       expect(response.timezone).toBe('America/New_York');
       expect(response.offset).toBeDefined();
       expect(response.isDST).toBeTypeOf('boolean');
@@ -127,12 +117,7 @@
       expect(response).toHaveProperty('timezone');
       expect(response).toHaveProperty('offset');
       expect(response).toHaveProperty('isDST');
-<<<<<<< HEAD
-      // After PR #127, returns time in requested timezone with offset, not UTC
-      expect(response.currentTime).toMatch(/^\d{4}-\d{2}-\d{2}T\d{2}:\d{2}:\d{2}\.\d{3}[+-]\d{2}:\d{2}$/);
-=======
       expect(response.currentTime).toMatch(/^\d{4}-\d{2}-\d{2}T\d{2}:\d{2}:\d{2}\.\d{3}([+-]\d{2}:\d{2}|Z)$/);
->>>>>>> f8e5fba5
       expect(response.timezone).toBe('America/Los_Angeles');
       expect(response.isDST).toBeTypeOf('boolean');
       spy.mockRestore();
