--- conflicted
+++ resolved
@@ -5,14 +5,8 @@
 ## Features
 
 - **Multi-Calendar Support**: List events from multiple calendars simultaneously
-<<<<<<< HEAD
 - **Event Management**: Create, update, delete, and search calendar events
 - **Recurring Events**: Advanced modification capabilities for recurring events
-=======
-- **Event Management**: Create, update (including notifications), delete, and search calendar events
-- **Recurring Events**: Advanced modification scopes for recurring events (single instance, all instances, or future instances only)
-- **Calendar Management**: List calendars and their properties
->>>>>>> 0a1a0145
 - **Free/Busy Queries**: Check availability across calendars
 - **Smart Scheduling**: Natural language understanding for dates and times
 - **Inteligent Import**: Add calendar events from images, PDFs or web links
@@ -37,91 +31,10 @@
    - Add the following scopes (optional):
      - `https://www.googleapis.com/auth/calendar.events` and `https://www.googleapis.com/auth/calendar`
    - Select "Desktop app" as the application type (Important!)
-<<<<<<< HEAD
-   - Add your email address as a test user under the [OAuth Consent screen](https://console.cloud.google.com/apis/credentials/consent)
-      - Note: it will take a few minutes for the test user to be added. The OAuth consent will not allow you to proceed until the test user has propagated.
-      - Note about test mode: While an app is in test mode the auth tokens will expire after 1 week. You should be automatically prompted to go through the OAuth approval flow after expiration.
-=======
    - Save the auth key, you'll need to add its path to the JSON in the next step
    - Add your email address as a test user under the [Audience screen](https://console.cloud.google.com/auth/audience)
       - Note: it might take a few minutes for the test user to be added. The OAuth consent will not allow you to proceed until the test user has propagated.
       - Note about test mode: While an app is in test mode the auth tokens will expire after 1 week and need to be refreshed by running `npm run auth`.
-
-## Installation
-
-### Option 1: Use with npx (Recommended)
-
-1. **Add to Claude Desktop**: Close Claude Desktop, then edit your Claude Desktop configuration file:
-   
-   **macOS**: `~/Library/Application Support/Claude/claude_desktop_config.json`
-   **Windows**: `%APPDATA%\Claude\claude_desktop_config.json`
-
-   ```json
-   {
-     "mcpServers": {
-       "google-calendar": {
-         "command": "npx",
-         "args": ["@cocal/google-calendar-mcp"],
-         "env": {
-           "GOOGLE_OAUTH_CREDENTIALS": "/path/to/your/gcp-oauth.keys.json"
-         }
-       }
-     }
-   }
-   ```
-
-2. **Start Claude Desktop** - it will open the google sign-in dialogue in a browser window 
-
-### Option 2: Local Installation
-
-1. Clone the repository
-2. Install dependencies (this also builds the js via postinstall):
-   ```bash
-   git clone https://github.com/nspady/google-calendar-mcp.git
-   cd google-calendar-mcp
-   npm install
-   ```
-3. **Configure OAuth credentials** using one of these methods:
-   **Option A: Custom file location (recommended)**
-   - Place your credentials file anywhere on your system
-   - Use the `GOOGLE_OAUTH_CREDENTIALS` environment variable to specify the path
-
-   **Option B: In project file location (legacy)**
-   - Download your Google OAuth credentials from the Google Cloud Console (under "Credentials") and rename the file to `gcp-oauth.keys.json` and place it in the root directory of the project.
-   - Ensure the file contains credentials for a "Desktop app".
-   - Alternatively, copy the provided template file: `cp gcp-oauth.keys.example.json gcp-oauth.keys.json` and populate it with your credentials from the Google Cloud Console.
-
-4. **Add configuration to your Claude Desktop config file:**
-
-   **Using default credentials file location:**
-   ```json
-   {
-     "mcpServers": {
-       "google-calendar": {
-         "command": "node",
-         "args": ["<absolute-path-to-project-folder>/build/index.js"]
-       }
-     }
-   }
-   ```
-
-   **Using environment variable:**
-   ```json
-   {
-     "mcpServers": {
-       "google-calendar": {
-         "command": "node",
-         "args": ["<absolute-path-to-project-folder>/build/index.js"],
-         "env": {
-           "GOOGLE_OAUTH_CREDENTIALS": "/path/to/your/credentials.json"
-         }
-       }
-     }
-   }
-   ```
-
-   Note: Replace `<absolute-path-to-project-folder>` with the actual path to your project directory.
->>>>>>> 0a1a0145
 
 ### Installation
 
@@ -266,7 +179,6 @@
 npm run auth
 ```
 
-
 ## License
 
 MIT
